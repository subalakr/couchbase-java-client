/**
 * Copyright (C) 2009-2012 Couchbase, Inc.
 *
 * Permission is hereby granted, free of charge, to any person obtaining a copy
 * of this software and associated documentation files (the "Software"), to deal
 * in the Software without restriction, including without limitation the rights
 * to use, copy, modify, merge, publish, distribute, sublicense, and/or sell
 * copies of the Software, and to permit persons to whom the Software is
 * furnished to do so, subject to the following conditions:
 *
 * The above copyright notice and this permission notice shall be included in
 * all copies or substantial portions of the Software.
 *
 * THE SOFTWARE IS PROVIDED "AS IS", WITHOUT WARRANTY OF ANY KIND, EXPRESS OR
 * IMPLIED, INCLUDING BUT NOT LIMITED TO THE WARRANTIES OF MERCHANTABILITY,
 * FITNESS FOR A PARTICULAR PURPOSE AND NONINFRINGEMENT. IN NO EVENT SHALL THE
 * AUTHORS OR COPYRIGHT HOLDERS BE LIABLE FOR ANY CLAIM, DAMAGES OR OTHER
 * LIABILITY, WHETHER IN AN ACTION OF CONTRACT, TORT OR OTHERWISE, ARISING
 * FROM, OUT OF OR IN CONNECTION WITH THE SOFTWARE OR THE USE OR OTHER DEALING
 * IN THE SOFTWARE.
 */

package com.couchbase.client;

import com.couchbase.client.http.AsyncConnectionManager;

import com.couchbase.client.vbucket.ConfigurationException;
import com.couchbase.client.vbucket.ConfigurationProvider;
import com.couchbase.client.vbucket.ConfigurationProviderHTTP;
import com.couchbase.client.vbucket.Reconfigurable;
import com.couchbase.client.vbucket.VBucketNodeLocator;
import com.couchbase.client.vbucket.config.Config;
import com.couchbase.client.vbucket.config.ConfigType;

import java.io.IOException;
import java.net.InetSocketAddress;
import java.net.URI;
import java.util.ArrayList;
import java.util.List;
import java.util.concurrent.ExecutorService;
import java.util.concurrent.Executors;
import java.util.concurrent.atomic.AtomicBoolean;
import java.util.logging.Level;
import java.util.logging.Logger;

import net.spy.memcached.BinaryConnectionFactory;
import net.spy.memcached.DefaultHashAlgorithm;
import net.spy.memcached.FailureMode;
import net.spy.memcached.HashAlgorithm;
import net.spy.memcached.KetamaNodeLocator;
import net.spy.memcached.MemcachedConnection;
import net.spy.memcached.MemcachedNode;
import net.spy.memcached.NodeLocator;
import net.spy.memcached.auth.AuthDescriptor;
import net.spy.memcached.auth.PlainCallbackHandler;

/**
 * Couchbase implementation of ConnectionFactory.
 *
 * <p>
 * This implementation creates connections where the operation queue is an
 * ArrayBlockingQueue and the read and write queues are unbounded
 * LinkedBlockingQueues. The <code>Retry</code> FailureMode and <code>
 * KetamaHash</code> VBucket hashing mechanism are always used. If other
 * configurations are needed, look at the ConnectionFactoryBuilder.
 *
 * </p>
 */
public class CouchbaseConnectionFactory extends BinaryConnectionFactory {

  /**
   * Default failure mode.
   */
  public static final FailureMode DEFAULT_FAILURE_MODE = FailureMode.Retry;

  /**
   * Default hash algorithm.
   */
  public static final HashAlgorithm DEFAULT_HASH =
    DefaultHashAlgorithm.KETAMA_HASH;

  /**
   * Maximum length of the operation queue returned by this connection factory.
   */
  public static final int DEFAULT_OP_QUEUE_LEN = 16384;
  /**
   * Specify a default minimum reconnect interval of 1.1s.
   * This means that if a reconnect is needed, it won't try to reconnect
   * more frequently than 1.1s between tries.  The initial HTTP connections
   * under us take up to 500ms per request.
   */
  public static final long DEFAULT_MIN_RECONNECT_INTERVAL = 1100;

  private volatile ConfigurationProvider configurationProvider;
  private final String bucket;
  private final String pass;
  private final List<URI> storedBaseList;
  private static final Logger LOGGER =
    Logger.getLogger(CouchbaseConnectionFactory.class.getName());
  private volatile boolean needsReconnect;
  private AtomicBoolean doingResubscribe = new AtomicBoolean(false);
  private volatile long thresholdLastCheck = System.nanoTime();
  private volatile int configThresholdCount = 0;
  private final int maxConfigCheck = 10; //maximum allowed checks before we
                                         // reconnect in a 10 sec interval
  private volatile long configProviderLastUpdateTimestamp;
  private long minReconnectInterval = DEFAULT_MIN_RECONNECT_INTERVAL;
  private ExecutorService resubExec = Executors.newSingleThreadExecutor();

  public CouchbaseConnectionFactory(final List<URI> baseList,
      final String bucketName, final String password)
    throws IOException {
    storedBaseList = new ArrayList<URI>();
    for (URI bu : baseList) {
      if (!bu.isAbsolute()) {
        throw new IllegalArgumentException("The base URI must be absolute");
      }
      storedBaseList.add(bu);
    }
    bucket = bucketName;
    pass = password;
    configurationProvider =
        new ConfigurationProviderHTTP(baseList, bucketName, password);
  }

  public ViewNode createViewNode(InetSocketAddress addr,
      AsyncConnectionManager connMgr) {
    return new ViewNode(addr, connMgr, opQueueLen,
        getOpQueueMaxBlockTime(), getOperationTimeout(), bucket, pass);
  }

  @Override
<<<<<<< HEAD
  public MemcachedConnection createConnection(
      List<InetSocketAddress> addrs) throws IOException {
    return new CouchbaseConnection(this, addrs, getInitialObservers());
  }


  public ViewConnection createViewConnection(
      List<InetSocketAddress> addrs) throws IOException {
    return new ViewConnection(this, addrs, getInitialObservers());
=======
  public MemcachedConnection createConnection(List<InetSocketAddress> addrs)
    throws IOException {
    Config config = getVBucketConfig();
    if (config.getConfigType() == ConfigType.MEMCACHE) {
      return new CouchbaseMemcachedConnection(getReadBufSize(), this, addrs,
        getInitialObservers(), getFailureMode(), getOperationFactory());
    } else if (config.getConfigType() == ConfigType.COUCHBASE) {
      return new CouchbaseConnection(getReadBufSize(), this, addrs,
        getInitialObservers(), getFailureMode(), getOperationFactory());
    }
    throw new IOException("No ConnectionFactory for bucket type "
      + config.getConfigType());
>>>>>>> 5b3f66f4
  }

  @Override
  public NodeLocator createLocator(List<MemcachedNode> nodes) {
    Config config = getVBucketConfig();

    if (config == null) {
      throw new IllegalStateException("Couldn't get config");
    }

    if (config.getConfigType() == ConfigType.MEMCACHE) {
      return new KetamaNodeLocator(nodes, DefaultHashAlgorithm.KETAMA_HASH);
    } else if (config.getConfigType() == ConfigType.COUCHBASE) {
      return new VBucketNodeLocator(nodes, getVBucketConfig());
    } else {
      throw new IllegalStateException("Unhandled locator type: "
          + config.getConfigType());
    }
  }

  /*
   * (non-Javadoc)
   *
   * @see net.spy.memcached.ConnectionFactory#shouldOptimize()
   */
  @Override
  public boolean shouldOptimize() {
    return false;
  }

  @Override
  public AuthDescriptor getAuthDescriptor() {
    if (!configurationProvider.getAnonymousAuthBucket().equals(bucket)
        && bucket != null) {
      return new AuthDescriptor(new String[] { "PLAIN" },
              new PlainCallbackHandler(bucket, pass));
    } else {
      return null;
    }
  }

  public String getBucketName() {
    return bucket;
  }

  public Config getVBucketConfig() {
    try {
      // If we find the config provider associated with this bucket is
      // disconnected and thus stale, we simply replace the configuration
      // provider
      if (configurationProvider.getBucketConfiguration(bucket)
           .isNotUpdating()) {
        LOGGER.warning("Noticed bucket configuration to be disconnected, "
            + "will attempt to reconnect");
        setConfigurationProvider(new ConfigurationProviderHTTP(storedBaseList,
          bucket, pass));
      }
      return configurationProvider.getBucketConfiguration(bucket).getConfig();
    } catch (ConfigurationException e) {
      return null;
    }
  }

  public ConfigurationProvider getConfigurationProvider() {
    return configurationProvider;
  }

  protected void requestConfigReconnect(String bucketName, Reconfigurable rec) {
    configurationProvider.markForResubscribe(bucketName, rec);
    needsReconnect = true;
  }

  void setConfigurationProvider(ConfigurationProvider configProvider) {
    this.configProviderLastUpdateTimestamp = System.currentTimeMillis();
    this.configurationProvider = configProvider;
  }

  void setMinReconnectInterval(long reconnIntervalMsecs) {
    this.minReconnectInterval = reconnIntervalMsecs;
  }


  void checkConfigUpdate() {
    if (needsReconnect || pastReconnThreshold()) {

      // past the threshold, but now we need to give the reconnect attempt
      // a bit of time to complete setting itself up
      long now = System.currentTimeMillis();
      long intervalWaited = now - this.configProviderLastUpdateTimestamp;
      if (intervalWaited < this.getMinReconnectInterval()) {
        LOGGER.log(Level.FINE, "Ignoring config update check. Only {0}ms out"
                + " of a threshold of {1}ms since last update.",
                new Object[]{intervalWaited, this.getMinReconnectInterval()});
        return;
      }
      if (doingResubscribe.compareAndSet(false, true)) {
        resubConfigUpdate();
      } else {
        LOGGER.log(Level.CONFIG, "Duplicate resubscribe for config updates"
          + " suppressed.");
      }

    } else {
      LOGGER.log(Level.FINE, "No reconnect required, though check requested."
              + " Current config check is {0} out of a threshold of {1}.",
              new Object[]{configThresholdCount, maxConfigCheck});
    }
  }

  private synchronized void resubConfigUpdate() {
    // synchronized shouldn't be needed here, just being defensive
    LOGGER.log(Level.INFO, "Attempting to resubscribe for cluster config"
      + " updates.");
    resubExec.execute(new Resubscriber());


  }

  /**
   * Check to see if we've gone beyond 10 secs since last reconnection
   * attempt.
   *
   * @return true if it's been more than 10 seconds since we last tried
   *         to connect
   */
  private boolean pastReconnThreshold() {
    long currentTime = System.nanoTime();
    if (currentTime - thresholdLastCheck > 100000000) { //if longer than 10 sec
      configThresholdCount = 0; // it's been more than 10 sec since last
                                // tried, so don't try again just yet.
    }
    configThresholdCount++;
    thresholdLastCheck = currentTime;

    if (configThresholdCount >= maxConfigCheck) {
      return true;
    }
    return false;
  }

  /**
   * Will return the minimum reconnect interval in milliseconds.
   *
   * @return the minReconnectInterval
   */
  public long getMinReconnectInterval() {
    return minReconnectInterval;
  }

  private class Resubscriber implements Runnable {

    public void run() {
      String threadNameBase = "couchbase cluster resubscriber - ";
      Thread.currentThread().setName(threadNameBase + "running");
      LOGGER.log(Level.CONFIG, "Starting resubscription for bucket {0}",
        bucket);
      LOGGER.log(Level.CONFIG, "Resubscribing for {0} using base list {1}",
        new Object[]{bucket, storedBaseList});
      ConfigurationProvider oldConfigProvider = configurationProvider;
      setConfigurationProvider(new ConfigurationProviderHTTP(storedBaseList,
        bucket, pass));
      configurationProvider.finishResubscribe();
    // cleanup the old config provider
      if (null != oldConfigProvider) {
        oldConfigProvider.shutdown();
      }

      if (!doingResubscribe.compareAndSet(true, false)) {
        assert false : "Could not reset from doing a resubscribe.";
      }
        Thread.currentThread().setName(threadNameBase + "complete");
    }
  }

}<|MERGE_RESOLUTION|>--- conflicted
+++ resolved
@@ -130,17 +130,6 @@
   }
 
   @Override
-<<<<<<< HEAD
-  public MemcachedConnection createConnection(
-      List<InetSocketAddress> addrs) throws IOException {
-    return new CouchbaseConnection(this, addrs, getInitialObservers());
-  }
-
-
-  public ViewConnection createViewConnection(
-      List<InetSocketAddress> addrs) throws IOException {
-    return new ViewConnection(this, addrs, getInitialObservers());
-=======
   public MemcachedConnection createConnection(List<InetSocketAddress> addrs)
     throws IOException {
     Config config = getVBucketConfig();
@@ -153,7 +142,12 @@
     }
     throw new IOException("No ConnectionFactory for bucket type "
       + config.getConfigType());
->>>>>>> 5b3f66f4
+  }
+
+
+  public ViewConnection createViewConnection(
+      List<InetSocketAddress> addrs) throws IOException {
+    return new ViewConnection(this, addrs, getInitialObservers());
   }
 
   @Override
