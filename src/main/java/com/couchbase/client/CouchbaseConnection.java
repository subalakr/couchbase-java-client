--- conflicted
+++ resolved
@@ -43,6 +43,7 @@
 import net.spy.memcached.FailureMode;
 import net.spy.memcached.MemcachedConnection;
 import net.spy.memcached.MemcachedNode;
+import net.spy.memcached.OperationFactory;
 import net.spy.memcached.ops.KeyedOperation;
 import net.spy.memcached.ops.Operation;
 import net.spy.memcached.ops.VBucketAware;
@@ -55,8 +56,6 @@
   Reconfigurable {
 
   protected volatile boolean reconfiguring = false;
-<<<<<<< HEAD
-=======
   private final CouchbaseConnectionFactory cf;
 
   public CouchbaseConnection(int bufSize, CouchbaseConnectionFactory f,
@@ -64,15 +63,6 @@
       FailureMode fm, OperationFactory opfactory) throws IOException {
     super(bufSize, f, a, obs, fm, opfactory);
     this.cf = f;
-  }
-
->>>>>>> 5b3f66f4
-
-  public CouchbaseConnection(CouchbaseConnectionFactory cf,
-      List<InetSocketAddress> addrs, Collection<ConnectionObserver> obs)
-    throws IOException {
-    super(cf.getReadBufSize(), cf, addrs, obs, cf.getFailureMode(),
-        cf.getOperationFactory());
   }
 
   public void reconfigure(Bucket bucket) {
